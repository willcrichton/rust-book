--- conflicted
+++ resolved
@@ -59,34 +59,10 @@
         rustup --version
         rustc -Vv
         mdbook --version
-<<<<<<< HEAD
         mdbook-quiz --version
         mdbook-aquascope --version
 
     - name: Install js-extensions
-=======
-
-    # mdBook does not currently have particularly good support for “external”
-    # crates. To make the test suite work correctly with `trpl`, we must first
-    # build `trpl` itself (`mdbook` will not do it), and then explicitly pass
-    # its `deps` path as a library search path for `mdbook test`. That will make
-    # sure all the crates can be resolved when running the tests.
-    - name: Build `trpl` crate
-      run: |
-        cd packages/trpl
-        cargo build
-    - name: Run tests
-      run:
-        mdbook test --library-path packages/trpl/target/debug/deps
-  package_tests:
-    name: Run package tests
-    runs-on: ubuntu-latest
-    steps:
-    - uses: actions/checkout@master
-    - name: Update rustup
-      run: rustup self update
-    - name: Install Rust
->>>>>>> ddad3496
       run: |
         cd js-extensions
         pnpm init-repo
@@ -136,9 +112,20 @@
     #       https://raw.githubusercontent.com/rust-lang/rust/master/src/tools/linkchecker/linkcheck.sh
     #     # Cannot use --all here because of the generated redirect pages aren't available.
     #     sh linkcheck.sh book
- 
+
+    # mdBook does not currently have particularly good support for “external”
+    # crates. To make the test suite work correctly with `trpl`, we must first
+    # build `trpl` itself (`mdbook` will not do it), and then explicitly pass
+    # its `deps` path as a library search path for `mdbook test`. That will make
+    # sure all the crates can be resolved when running the tests.
+    - name: Build `trpl` crate
+      run: |
+        cd packages/trpl
+        cargo build
+
     - name: Run mdbook tests
-      run: mdbook test
+      run:
+        mdbook test --library-path packages/trpl/target/debug/deps
     
     - name: Build mdbook
       run: mdbook build
