name: CI
on:
  push:
    branches:
      - '**'

# TODO: make a version that runs on pull_request

env:
  RUST_LIB_BACKTRACE: 1
  RAYON_NUM_THREADS: 1
  MDBOOK_QUIZ_VERSION: 0.3.7
  AQUASCOPE_VERSION: 0.3.3
  AQUASCOPE_TOOLCHAIN: nightly-2023-08-25

jobs:
  test:
    name: Run tests
    runs-on: ubuntu-latest
    steps:
    - uses: actions/checkout@master

    - uses: actions/setup-node@v3
      with:
        node-version: 20

    - uses: pnpm/action-setup@v2
      with:
        version: 6.7.0

    - name: Update rustup
      run: rustup self update

    - name: Install Rust
      run: |
        rustup set profile minimal
<<<<<<< HEAD
        rustup toolchain install 1.79 -c rust-docs
        rustup default 1.79

    - name: Install Depot
      run: curl https://raw.githubusercontent.com/cognitive-engineering-lab/depot/main/scripts/install.sh | sh

    - name: Install Aquascope toolchain
      run: |
        rustup toolchain install ${AQUASCOPE_TOOLCHAIN} -c rust-src rustc-dev llvm-tools-preview miri
        cargo +${AQUASCOPE_TOOLCHAIN} miri setup
        echo "LD_LIBRARY_PATH=$($(rustup which --toolchain ${AQUASCOPE_TOOLCHAIN} rustc) --print target-libdir)" >> ${GITHUB_ENV}
    
    - name: Install binaries
=======
        rustup toolchain install 1.81 -c rust-docs
        rustup default 1.81
    - name: Install mdbook
>>>>>>> 25ca8a10
      run: |
        mkdir bin
        curl -sSL https://github.com/rust-lang/mdBook/releases/download/v0.4.25/mdbook-v0.4.25-x86_64-unknown-linux-gnu.tar.gz | tar -xz --directory=bin
        curl -sSL https://github.com/cognitive-engineering-lab/mdbook-quiz/releases/download/v${MDBOOK_QUIZ_VERSION}/mdbook-quiz_x86_64-unknown-linux-gnu_full.tar.gz | tar -xz --directory=bin
        curl -sSL https://github.com/cognitive-engineering-lab/aquascope/releases/download/v${AQUASCOPE_VERSION}/aquascope-x86_64-unknown-linux-gnu.tar.gz | tar -xz --directory=bin
        echo "$(pwd)/bin" >> ${GITHUB_PATH}

    - name: Report versions
      run: |
        rustup --version
        rustc -Vv
        mdbook --version
        mdbook-quiz --version
        mdbook-aquascope --version

    - name: Install js-extensions
      run: |
<<<<<<< HEAD
        cd js-extensions
        pnpm init-repo
 
=======
        rustup set profile minimal
        rustup toolchain install 1.81 -c rust-docs
        rustup default 1.81
>>>>>>> 25ca8a10
    - name: Run `tools` package tests
      run: |
        cargo test

    - name: Run `mdbook-trpl-note` package tests
      working-directory: packages/mdbook-trpl-note
      run: |
        cargo test

    - name: Run `mdbook-trpl-listing` package tests
      working-directory: packages/mdbook-trpl-listing
      run: |
        cargo test

    - name: Install mdbook-trpl-note
      run: cargo install --path packages/mdbook-trpl-note
    - name: Install mdbook-trpl-listing
      run: cargo install --path packages/mdbook-trpl-listing
    - name: Install aspell
      run: sudo apt-get install aspell
    - name: Install shellcheck
      run: sudo apt-get install shellcheck
    - name: Report versions
      run: |
        rustup --version
        rustc -Vv
        mdbook --version
        aspell --version
        shellcheck --version
    - name: Shellcheck
      run: find ci tools -name '*.sh' | xargs shellcheck
    - name: Spellcheck
      run: bash ci/spellcheck.sh list
    - name: Lint for local file paths
      run: |
        mdbook build
        cargo run --bin lfp src
    # - name: Validate references
    #   run: bash ci/validate.sh
    # - name: Check for broken links
    #   run: |
    #     curl -sSLo linkcheck.sh \
    #       https://raw.githubusercontent.com/rust-lang/rust/master/src/tools/linkchecker/linkcheck.sh
    #     # Cannot use --all here because of the generated redirect pages aren't available.
    #     sh linkcheck.sh book

    # mdBook does not currently have particularly good support for “external”
    # crates. To make the test suite work correctly with `trpl`, we must first
    # build `trpl` itself (`mdbook` will not do it), and then explicitly pass
    # its `deps` path as a library search path for `mdbook test`. That will make
    # sure all the crates can be resolved when running the tests.
    - name: Build `trpl` crate
      run: |
        cd packages/trpl
        cargo build

    - name: Run mdbook tests
      run:
        mdbook test --library-path packages/trpl/target/debug/deps
    
    - name: Build mdbook
      run: mdbook build

    - name: Deploy to Github Pages
      if: ${{ github.ref == 'refs/heads/main' }}
      uses: peaceiris/actions-gh-pages@v3
      with:
        github_token: ${{ secrets.GITHUB_TOKEN }}
        publish_dir: ./book
        cname: rust-book.cs.brown.edu<|MERGE_RESOLUTION|>--- conflicted
+++ resolved
@@ -34,9 +34,8 @@
     - name: Install Rust
       run: |
         rustup set profile minimal
-<<<<<<< HEAD
-        rustup toolchain install 1.79 -c rust-docs
-        rustup default 1.79
+        rustup toolchain install 1.81 -c rust-docs
+        rustup default 1.81
 
     - name: Install Depot
       run: curl https://raw.githubusercontent.com/cognitive-engineering-lab/depot/main/scripts/install.sh | sh
@@ -48,11 +47,6 @@
         echo "LD_LIBRARY_PATH=$($(rustup which --toolchain ${AQUASCOPE_TOOLCHAIN} rustc) --print target-libdir)" >> ${GITHUB_ENV}
     
     - name: Install binaries
-=======
-        rustup toolchain install 1.81 -c rust-docs
-        rustup default 1.81
-    - name: Install mdbook
->>>>>>> 25ca8a10
       run: |
         mkdir bin
         curl -sSL https://github.com/rust-lang/mdBook/releases/download/v0.4.25/mdbook-v0.4.25-x86_64-unknown-linux-gnu.tar.gz | tar -xz --directory=bin
@@ -70,15 +64,9 @@
 
     - name: Install js-extensions
       run: |
-<<<<<<< HEAD
         cd js-extensions
         pnpm init-repo
  
-=======
-        rustup set profile minimal
-        rustup toolchain install 1.81 -c rust-docs
-        rustup default 1.81
->>>>>>> 25ca8a10
     - name: Run `tools` package tests
       run: |
         cargo test
