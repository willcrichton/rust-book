## Validating References with Lifetimes

Lifetimes are another kind of generic that we’ve already been using. Rather
than ensuring that a type has the behavior we want, lifetimes ensure that
references are valid as long as we need them to be.

One detail we discussed briefly in Chapter 4, ["Permissions Are Returned At The End of a Reference's Lifetime"][lifetime-permissions] is
that every reference in Rust has a *lifetime*, which is the scope for which
that reference is valid. Most of the time, lifetimes are implicit and inferred,
just like most of the time, types are inferred. We must annotate types only
when multiple types are possible. In a similar way, we must annotate lifetimes
when the lifetimes of references could be related in a few different ways. Rust
requires us to annotate the relationships using generic lifetime parameters to
ensure the actual references used at runtime will definitely be valid.

Annotating lifetimes is not a concept most other programming languages have, so
this is going to feel unfamiliar. Although we won’t cover lifetimes in their
entirety in this chapter, we’ll discuss common ways you might encounter
lifetime syntax so you can get comfortable with the concept.

### Preventing Dangling References with Lifetimes

The main aim of lifetimes is to prevent *dangling references*, which cause a
program to reference data other than the data it’s intended to reference.
Consider the unsafe program in Listing 10-16, which has an outer scope and an inner
scope.

<!-- TODO(aquascope): support for nested scopes -->

```rust,ignore,does_not_compile
fn main() {
    let r;

    {
        let x = 5;
        r = &x;
    }

    println!("r: {}", r);
}
```

<span class="caption">Listing 10-16: An attempt to use a reference whose value
has gone out of scope</span>

> Note: The examples in Listing 10-16, 10-17, and 10-23 declare variables
> without giving them an initial value, so the variable name exists in the outer
> scope. At first glance, this might appear to be in conflict with Rust’s having
> no null values. However, if we try to use a variable before giving it a value,
> we’ll get a compile-time error, which shows that Rust indeed does not allow
> null values.

The outer scope declares a variable named `r` with no initial value, and the
inner scope declares a variable named `x` with the initial value of `5`. Inside
the inner scope, we attempt to set the value of `r` as a reference to `x`. Then
<<<<<<< HEAD
the inner scope ends, and we attempt to print the value in `r`. If this code were 
executed, then undefined behavior would occur when `r` is read.

However, this code won’t compile because the value `r` is referring to has gone out of scope before we try to use it. Here is the error message:
=======
the inner scope ends, and we attempt to print the value in `r`. This code won’t
compile because the value that `r` is referring to has gone out of scope before
we try to use it. Here is the error message:
>>>>>>> e7d217be

```console
{{#include ../listings/ch10-generic-types-traits-and-lifetimes/listing-10-16/output.txt}}
```

The error message says that the variable `x` “does not live long enough.” The
reason is that `x` will be out of scope when the inner scope ends on line 7.
But `r` is still valid for the outer scope; because its scope is larger, we say
that it “lives longer.” If Rust allowed this code to work, `r` would be
referencing memory that was deallocated when `x` went out of scope, and
anything we tried to do with `r` wouldn’t work correctly. So how does Rust
determine that this code is invalid? It uses a borrow checker.

### The Borrow Checker Ensures Data Outlives Its References

The Rust compiler's borrow checker will compare scopes to determine
whether all borrows are valid. Listing 10-17 shows the same code as Listing
10-16 but with annotations showing the lifetimes of the variables.

```rust,ignore,does_not_compile
{{#rustdoc_include ../listings/ch10-generic-types-traits-and-lifetimes/listing-10-17/src/main.rs}}
```

<span class="caption">Listing 10-17: Annotations of the lifetimes of `r` and
`x`, named `'a` and `'b`, respectively</span>

Here, we’ve annotated the lifetime of `r` with `'a` and the lifetime of `x`
with `'b`. As you can see, the inner `'b` block is much smaller than the outer
`'a` lifetime block. At compile time, Rust compares the size of the two
lifetimes and sees that `r` has a lifetime of `'a` but that it refers to memory
with a lifetime of `'b`. The program is rejected because `'b` is shorter than
`'a`: the subject of the reference doesn’t live as long as the reference.

Listing 10-18 fixes the code so it doesn’t have a dangling reference and it
compiles without any errors.

```rust
{{#rustdoc_include ../listings/ch10-generic-types-traits-and-lifetimes/listing-10-18/src/main.rs}}
```

<span class="caption">Listing 10-18: A valid reference because the data has a
longer lifetime than the reference</span>

Here, `x` has the lifetime `'b`, which in this case is larger than `'a`. This
means `r` can reference `x` because Rust knows that the reference in `r` will
always be valid while `x` is valid.

Now that you know what the lifetimes of references are and how Rust analyzes
lifetimes to ensure references will always be valid, let’s explore generic
lifetimes of parameters and return values in the context of functions.

### Generic Lifetimes in Functions

We’ll write a function that returns the longer of two string slices. This
function will take two string slices and return a single string slice. After
we’ve implemented the `longest` function, the code in Listing 10-19 should
print `The longest string is abcd`.

<span class="filename">Filename: src/main.rs</span>

```rust,ignore
{{#rustdoc_include ../listings/ch10-generic-types-traits-and-lifetimes/listing-10-19/src/main.rs}}
```

<span class="caption">Listing 10-19: A `main` function that calls the `longest`
function to find the longer of two string slices</span>

Note that we want the function to take string slices, which are references,
rather than strings, because we don’t want the `longest` function to take
ownership of its parameters. Refer to the [“String Slices as
Parameters”][string-slices-as-parameters]<!-- ignore --> section in Chapter 4
for more discussion about why the parameters we use in Listing 10-19 are the
ones we want.

If we try to implement the `longest` function as shown in Listing 10-20, it
won’t compile.

<span class="filename">Filename: src/main.rs</span>

```rust,ignore,does_not_compile
{{#rustdoc_include ../listings/ch10-generic-types-traits-and-lifetimes/listing-10-20/src/main.rs:here}}
```

<span class="caption">Listing 10-20: An implementation of the `longest`
function that returns the longer of two string slices but does not yet
compile</span>

Instead, we get the following error that talks about lifetimes:

```console
{{#include ../listings/ch10-generic-types-traits-and-lifetimes/listing-10-20/output.txt}}
```

The help text reveals that the return type needs a generic lifetime parameter
on it because Rust can’t tell whether the reference being returned refers to
`x` or `y`. Actually, we don’t know either, because the `if` block in the body
of this function returns a reference to `x` and the `else` block returns a
reference to `y`!

When we’re defining this function, we don’t know the concrete values that will
be passed into this function, so we don’t know whether the `if` case or the
`else` case will execute. We also don’t know the concrete lifetimes of the
references that will be passed in, so we can’t look at the scopes as we did in
Listings 10-17 and 10-18 to determine whether the reference we return will
always be valid. The borrow checker can’t determine this either, because it
doesn’t know how the lifetimes of `x` and `y` relate to the lifetime of the
return value. To fix this error, we’ll add generic lifetime parameters that
define the relationship between the references so the borrow checker can
perform its analysis.

### Lifetime Annotation Syntax

Lifetime annotations don’t change how long any of the references live. Rather,
they describe the relationships of the lifetimes of multiple references to each
other without affecting the lifetimes. Just as functions can accept any type
when the signature specifies a generic type parameter, functions can accept
references with any lifetime by specifying a generic lifetime parameter.

Lifetime annotations have a slightly unusual syntax: the names of lifetime
parameters must start with an apostrophe (`'`) and are usually all lowercase
and very short, like generic types. Most people use the name `'a` for the first
lifetime annotation. We place lifetime parameter annotations after the `&` of a
reference, using a space to separate the annotation from the reference’s type.

Here are some examples: a reference to an `i32` without a lifetime parameter, a
reference to an `i32` that has a lifetime parameter named `'a`, and a mutable
reference to an `i32` that also has the lifetime `'a`.

```rust,ignore
&i32        // a reference
&'a i32     // a reference with an explicit lifetime
&'a mut i32 // a mutable reference with an explicit lifetime
```

One lifetime annotation by itself doesn’t have much meaning because the
annotations are meant to tell Rust how generic lifetime parameters of multiple
references relate to each other. Let’s examine how the lifetime annotations
relate to each other in the context of the `longest` function.

### Lifetime Annotations in Function Signatures

To use lifetime annotations in function signatures, we need to declare the
generic *lifetime* parameters inside angle brackets between the function name
and the parameter list, just as we did with generic *type* parameters.

We want the signature to express the following constraint: the returned
reference will be valid as long as both the parameters are valid. This is the
relationship between lifetimes of the parameters and the return value. We’ll
name the lifetime `'a` and then add it to each reference, as shown in Listing
10-21.

<span class="filename">Filename: src/main.rs</span>

```rust
{{#rustdoc_include ../listings/ch10-generic-types-traits-and-lifetimes/listing-10-21/src/main.rs:here}}
```

<span class="caption">Listing 10-21: The `longest` function definition
specifying that all the references in the signature must have the same lifetime
`'a`</span>

This code should compile and produce the result we want when we use it with the
`main` function in Listing 10-19.

The function signature now tells Rust that for some lifetime `'a`, the function
takes two parameters, both of which are string slices that live at least as
long as lifetime `'a`. The function signature also tells Rust that the string
slice returned from the function will live at least as long as lifetime `'a`.
In practice, it means that the lifetime of the reference returned by the
`longest` function is the same as the smaller of the lifetimes of the values
referred to by the function arguments. These relationships are what we want
Rust to use when analyzing this code.

Remember, when we specify the lifetime parameters in this function signature,
we’re not changing the lifetimes of any values passed in or returned. Rather,
we’re specifying that the borrow checker should reject any values that don’t
adhere to these constraints. Note that the `longest` function doesn’t need to
know exactly how long `x` and `y` will live, only that some scope can be
substituted for `'a` that will satisfy this signature.

When annotating lifetimes in functions, the annotations go in the function
signature, not in the function body. The lifetime annotations become part of
the contract of the function, much like the types in the signature. Having
function signatures contain the lifetime contract means the analysis the Rust
compiler does can be simpler. If there’s a problem with the way a function is
annotated or the way it is called, the compiler errors can point to the part of
our code and the constraints more precisely. If, instead, the Rust compiler
made more inferences about what we intended the relationships of the lifetimes
to be, the compiler might only be able to point to a use of our code many steps
away from the cause of the problem.

When we pass concrete references to `longest`, the concrete lifetime that is
substituted for `'a` is the part of the scope of `x` that overlaps with the
scope of `y`. In other words, the generic lifetime `'a` will get the concrete
lifetime that is equal to the smaller of the lifetimes of `x` and `y`. Because
we’ve annotated the returned reference with the same lifetime parameter `'a`,
the returned reference will also be valid for the length of the smaller of the
lifetimes of `x` and `y`.

Let’s look at how the lifetime annotations restrict the `longest` function by
passing in references that have different concrete lifetimes. Listing 10-22 is
a straightforward example.

<span class="filename">Filename: src/main.rs</span>

```rust
{{#rustdoc_include ../listings/ch10-generic-types-traits-and-lifetimes/listing-10-22/src/main.rs:here}}
```

<span class="caption">Listing 10-22: Using the `longest` function with
references to `String` values that have different concrete lifetimes</span>

In this example, `string1` is valid until the end of the outer scope, `string2`
is valid until the end of the inner scope, and `result` references something
that is valid until the end of the inner scope. Run this code and you’ll see
that the borrow checker approves; it will compile and print `The longest string
is long string is long`.

Next, let’s try an example that shows that the lifetime of the reference in
`result` must be the smaller lifetime of the two arguments. We’ll move the
declaration of the `result` variable outside the inner scope but leave the
assignment of the value to the `result` variable inside the scope with
`string2`. Then we’ll move the `println!` that uses `result` to outside the
inner scope, after the inner scope has ended. The code in Listing 10-23 will
not compile.

<span class="filename">Filename: src/main.rs</span>

```rust,ignore,does_not_compile
{{#rustdoc_include ../listings/ch10-generic-types-traits-and-lifetimes/listing-10-23/src/main.rs:here}}
```

<span class="caption">Listing 10-23: Attempting to use `result` after `string2`
has gone out of scope</span>

When we try to compile this code, we get this error:

```console
{{#include ../listings/ch10-generic-types-traits-and-lifetimes/listing-10-23/output.txt}}
```

The error shows that for `result` to be valid for the `println!` statement,
`string2` would need to be valid until the end of the outer scope. Rust knows
this because we annotated the lifetimes of the function parameters and return
values using the same lifetime parameter `'a`.

As humans, we can look at this code and see that `string1` is longer than
`string2`, and therefore, `result` will contain a reference to `string1`.
Because `string1` has not gone out of scope yet, a reference to `string1` will
still be valid for the `println!` statement. However, the compiler can’t see
that the reference is valid in this case. We’ve told Rust that the lifetime of
the reference returned by the `longest` function is the same as the smaller of
the lifetimes of the references passed in. Therefore, the borrow checker
disallows the code in Listing 10-23 as possibly having an invalid reference.

Try designing more experiments that vary the values and lifetimes of the
references passed in to the `longest` function and how the returned reference
is used. Make hypotheses about whether or not your experiments will pass the
borrow checker before you compile; then check to see if you’re right!

{{#quiz ../quizzes/ch10-03-lifetimes-sec1.toml}}

### Thinking in Terms of Lifetimes

The way in which you need to specify lifetime parameters depends on what your
function is doing. For example, if we changed the implementation of the
`longest` function to always return the first parameter rather than the longest
string slice, we wouldn’t need to specify a lifetime on the `y` parameter. The
following code will compile:

<span class="filename">Filename: src/main.rs</span>

```rust
{{#rustdoc_include ../listings/ch10-generic-types-traits-and-lifetimes/no-listing-08-only-one-reference-with-lifetime/src/main.rs:here}}
```

We’ve specified a lifetime parameter `'a` for the parameter `x` and the return
type, but not for the parameter `y`, because the lifetime of `y` does not have
any relationship with the lifetime of `x` or the return value.

When returning a reference from a function, the lifetime parameter for the
return type needs to match the lifetime parameter for one of the parameters. If
the reference returned does *not* refer to one of the parameters, it must refer
to a value created within this function. However, this would be a dangling
reference because the value will go out of scope at the end of the function.
Consider this attempted implementation of the `longest` function that won’t
compile:

<span class="filename">Filename: src/main.rs</span>

```rust,ignore,does_not_compile
{{#rustdoc_include ../listings/ch10-generic-types-traits-and-lifetimes/no-listing-09-unrelated-lifetime/src/main.rs:here}}
```

Here, even though we’ve specified a lifetime parameter `'a` for the return
type, this implementation will fail to compile because the return value
lifetime is not related to the lifetime of the parameters at all. Here is the
error message we get:

```console
{{#include ../listings/ch10-generic-types-traits-and-lifetimes/no-listing-09-unrelated-lifetime/output.txt}}
```

The problem is that `result` goes out of scope and gets cleaned up at the end
of the `longest` function. We’re also trying to return a reference to `result`
from the function. There is no way we can specify lifetime parameters that
would change the dangling reference, and Rust won’t let us create a dangling
reference. In this case, the best fix would be to return an owned data type
rather than a reference so the calling function is then responsible for
cleaning up the value.

Ultimately, lifetime syntax is about connecting the lifetimes of various
parameters and return values of functions. Once they’re connected, Rust has
enough information to allow memory-safe operations and disallow operations that
would create dangling pointers or otherwise violate memory safety.

### Lifetime Annotations in Struct Definitions

So far, the structs we’ve defined all hold owned types. We can define structs
to hold references, but in that case we would need to add a lifetime annotation
on every reference in the struct’s definition. Listing 10-24 has a struct named
`ImportantExcerpt` that holds a string slice.

<span class="filename">Filename: src/main.rs</span>

```rust
{{#rustdoc_include ../listings/ch10-generic-types-traits-and-lifetimes/listing-10-24/src/main.rs}}
```

<span class="caption">Listing 10-24: A struct that holds a reference, requiring
a lifetime annotation</span>

This struct has the single field `part` that holds a string slice, which is a
reference. As with generic data types, we declare the name of the generic
lifetime parameter inside angle brackets after the name of the struct so we can
use the lifetime parameter in the body of the struct definition. This
annotation means an instance of `ImportantExcerpt` can’t outlive the reference
it holds in its `part` field.

The `main` function here creates an instance of the `ImportantExcerpt` struct
that holds a reference to the first sentence of the `String` owned by the
variable `novel`. The data in `novel` exists before the `ImportantExcerpt`
instance is created. In addition, `novel` doesn’t go out of scope until after
the `ImportantExcerpt` goes out of scope, so the reference in the
`ImportantExcerpt` instance is valid.

### Lifetime Elision

You’ve learned that every reference has a lifetime and that you need to specify
lifetime parameters for functions or structs that use references. However, we
had a function in Listing 4-9, shown again in Listing 10-25, that compiled
without lifetime annotations.

<span class="filename">Filename: src/lib.rs</span>

```rust
{{#rustdoc_include ../listings/ch10-generic-types-traits-and-lifetimes/listing-10-25/src/main.rs:here}}
```

<span class="caption">Listing 10-25: A function we defined in Listing 4-9 that
compiled without lifetime annotations, even though the parameter and return
type are references</span>

The reason this function compiles without lifetime annotations is historical:
in early versions (pre-1.0) of Rust, this code wouldn’t have compiled because
every reference needed an explicit lifetime. At that time, the function
signature would have been written like this:

```rust,ignore
fn first_word<'a>(s: &'a str) -> &'a str {
```

After writing a lot of Rust code, the Rust team found that Rust programmers
were entering the same lifetime annotations over and over in particular
situations. These situations were predictable and followed a few deterministic
patterns. The developers programmed these patterns into the compiler’s code so
the borrow checker could infer the lifetimes in these situations and wouldn’t
need explicit annotations.

This piece of Rust history is relevant because it’s possible that more
deterministic patterns will emerge and be added to the compiler. In the future,
even fewer lifetime annotations might be required.

The patterns programmed into Rust’s analysis of references are called the
*lifetime elision rules*. These aren’t rules for programmers to follow; they’re
a set of particular cases that the compiler will consider, and if your code
fits these cases, you don’t need to write the lifetimes explicitly.

The elision rules don’t provide full inference. If there is still ambiguity as
to what lifetimes the references have after Rust applies the rules, the
compiler won’t guess what the lifetime of the remaining references should be.
Instead of guessing, the compiler will give you an error that you can resolve
by adding the lifetime annotations.

Lifetimes on function or method parameters are called *input lifetimes*, and
lifetimes on return values are called *output lifetimes*.

The compiler uses three rules to figure out the lifetimes of the references
when there aren’t explicit annotations. The first rule applies to input
lifetimes, and the second and third rules apply to output lifetimes. If the
compiler gets to the end of the three rules and there are still references for
which it can’t figure out lifetimes, the compiler will stop with an error.
These rules apply to `fn` definitions as well as `impl` blocks.

<<<<<<< HEAD
<!-- BEGIN INTERVENTION: d03748df-8dcf-4ec8-bd30-341927544665 -->
The first rule is that the compiler assigns a different lifetime parameter to each lifetime in each input type. References like `&'_ i32` needs a lifetime parameter, and structures like `ImportantExcerpt<'_>` need a lifetime parameter. For example:
* The function `fn foo(x: &i32)` would get one lifetime parameter and become `fn foo<'a>(x: &'a i32)`. 
* The function `fn foo(x: &i32, y: &i32)` would get two lifetime parameters and become `fn foo<'a, 'b>(x: &'a i32, y: &'b i32)`.
* The function `fn foo(x: &ImportantExcerpt)` would get two lifetime parameters and become `fn foo<'a, 'b>(x: &'a ImportantExcerpt<'b>)`.
<!-- END INTERVENTION -->
=======
The first rule is that the compiler assigns a lifetime parameter to each
parameter that’s a reference. In other words, a function with one parameter
gets one lifetime parameter: `fn foo<'a>(x: &'a i32)`; a function with two
parameters gets two separate lifetime parameters: `fn foo<'a, 'b>(x: &'a i32,
y: &'b i32)`; and so on.
>>>>>>> e7d217be

The second rule is that, if there is exactly one input lifetime parameter, that
lifetime is assigned to all output lifetime parameters: `fn foo<'a>(x: &'a i32)
-> &'a i32`.

The third rule is that, if there are multiple input lifetime parameters, but
one of them is `&self` or `&mut self` because this is a method, the lifetime of
`self` is assigned to all output lifetime parameters. This third rule makes
methods much nicer to read and write because fewer symbols are necessary.

Let’s pretend we’re the compiler. We’ll apply these rules to figure out the
lifetimes of the references in the signature of the `first_word` function in
Listing 10-25. The signature starts without any lifetimes associated with the
references:

```rust,ignore
fn first_word(s: &str) -> &str {
```

Then the compiler applies the first rule, which specifies that each parameter
gets its own lifetime. We’ll call it `'a` as usual, so now the signature is
this:

```rust,ignore
fn first_word<'a>(s: &'a str) -> &str {
```

The second rule applies because there is exactly one input lifetime. The second
rule specifies that the lifetime of the one input parameter gets assigned to
the output lifetime, so the signature is now this:

```rust,ignore
fn first_word<'a>(s: &'a str) -> &'a str {
```

Now all the references in this function signature have lifetimes, and the
compiler can continue its analysis without needing the programmer to annotate
the lifetimes in this function signature.

Let’s look at another example, this time using the `longest` function that had
no lifetime parameters when we started working with it in Listing 10-20:

```rust,ignore
fn longest(x: &str, y: &str) -> &str {
```

Let’s apply the first rule: each parameter gets its own lifetime. This time we
have two parameters instead of one, so we have two lifetimes:

```rust,ignore
fn longest<'a, 'b>(x: &'a str, y: &'b str) -> &str {
```

You can see that the second rule doesn’t apply because there is more than one
input lifetime. The third rule doesn’t apply either, because `longest` is a
function rather than a method, so none of the parameters are `self`. After
working through all three rules, we still haven’t figured out what the return
type’s lifetime is. This is why we got an error trying to compile the code in
Listing 10-20: the compiler worked through the lifetime elision rules but still
couldn’t figure out all the lifetimes of the references in the signature.

Because the third rule really only applies in method signatures, we’ll look at
lifetimes in that context next to see why the third rule means we don’t have to
annotate lifetimes in method signatures very often.

### Lifetime Annotations in Method Definitions

When we implement methods on a struct with lifetimes, we use the same syntax as
that of generic type parameters shown in Listing 10-11. Where we declare and
use the lifetime parameters depends on whether they’re related to the struct
fields or the method parameters and return values.

Lifetime names for struct fields always need to be declared after the `impl`
keyword and then used after the struct’s name because those lifetimes are part
of the struct’s type.

In method signatures inside the `impl` block, references might be tied to the
lifetime of references in the struct’s fields, or they might be independent. In
addition, the lifetime elision rules often make it so that lifetime annotations
aren’t necessary in method signatures. Let’s look at some examples using the
struct named `ImportantExcerpt` that we defined in Listing 10-24.

First we’ll use a method named `level` whose only parameter is a reference to
`self` and whose return value is an `i32`, which is not a reference to anything:

```rust
{{#rustdoc_include ../listings/ch10-generic-types-traits-and-lifetimes/no-listing-10-lifetimes-on-methods/src/main.rs:1st}}
```

The lifetime parameter declaration after `impl` and its use after the type name
are required, but we’re not required to annotate the lifetime of the reference
to `self` because of the first elision rule.

Here is an example where the third lifetime elision rule applies:

```rust
{{#rustdoc_include ../listings/ch10-generic-types-traits-and-lifetimes/no-listing-10-lifetimes-on-methods/src/main.rs:3rd}}
```

There are two input lifetimes, so Rust applies the first lifetime elision rule
and gives both `&self` and `announcement` their own lifetimes. Then, because
one of the parameters is `&self`, the return type gets the lifetime of `&self`,
and all lifetimes have been accounted for.

### The Static Lifetime

One special lifetime we need to discuss is `'static`, which denotes that the
affected reference *can* live for the entire duration of the program. All
string literals have the `'static` lifetime, which we can annotate as follows:

```rust
let s: &'static str = "I have a static lifetime.";
```

The text of this string is stored directly in the program’s binary, which is
always available. Therefore, the lifetime of all string literals is `'static`.

You might see suggestions to use the `'static` lifetime in error messages. But
before specifying `'static` as the lifetime for a reference, think about
whether the reference you have actually lives the entire lifetime of your
program or not, and whether you want it to. Most of the time, an error message
suggesting the `'static` lifetime results from attempting to create a dangling
reference or a mismatch of the available lifetimes. In such cases, the solution
is to fix those problems, not to specify the `'static` lifetime.

### Generic Type Parameters, Trait Bounds, and Lifetimes Together

Let’s briefly look at the syntax of specifying generic type parameters, trait
bounds, and lifetimes all in one function!

```rust
{{#rustdoc_include ../listings/ch10-generic-types-traits-and-lifetimes/no-listing-11-generics-traits-and-lifetimes/src/main.rs:here}}
```

This is the `longest` function from Listing 10-21 that returns the longer of
two string slices. But now it has an extra parameter named `ann` of the generic
type `T`, which can be filled in by any type that implements the `Display`
trait as specified by the `where` clause. This extra parameter will be printed
using `{}`, which is why the `Display` trait bound is necessary. Because
lifetimes are a type of generic, the declarations of the lifetime parameter
`'a` and the generic type parameter `T` go in the same list inside the angle
brackets after the function name.

{{#quiz ../quizzes/ch10-03-lifetimes-sec2.toml}}

### Summary

We covered a lot in this chapter! Now that you know about generic type
parameters, traits and trait bounds, and generic lifetime parameters, you’re
ready to write code without repetition that works in many different situations.
Generic type parameters let you apply the code to different types. Traits and
trait bounds ensure that even though the types are generic, they’ll have the
behavior the code needs. You learned how to use lifetime annotations to ensure
that this flexible code won’t have any dangling references. And all of this
analysis happens at compile time, which doesn’t affect runtime performance!

Believe it or not, there is much more to learn on the topics we discussed in
this chapter: Chapter 17 discusses trait objects, which are another way to use
traits. There are also more complex scenarios involving lifetime annotations
that you will only need in very advanced scenarios; for those, you should read
the [Rust Reference][reference]. But next, you’ll learn how to write tests in
Rust so you can make sure your code is working the way it should.

[string-slices-as-parameters]:
ch04-04-slices.html#string-slices-as-parameters
[reference]: https://doc.rust-lang.org/reference/index.html
[lifetime-permissions]: ch04-02-references-and-borrowing.html#permissions-are-returned-at-the-end-of-a-references-lifetime<|MERGE_RESOLUTION|>--- conflicted
+++ resolved
@@ -53,16 +53,9 @@
 The outer scope declares a variable named `r` with no initial value, and the
 inner scope declares a variable named `x` with the initial value of `5`. Inside
 the inner scope, we attempt to set the value of `r` as a reference to `x`. Then
-<<<<<<< HEAD
-the inner scope ends, and we attempt to print the value in `r`. If this code were 
-executed, then undefined behavior would occur when `r` is read.
-
-However, this code won’t compile because the value `r` is referring to has gone out of scope before we try to use it. Here is the error message:
-=======
 the inner scope ends, and we attempt to print the value in `r`. This code won’t
 compile because the value that `r` is referring to has gone out of scope before
 we try to use it. Here is the error message:
->>>>>>> e7d217be
 
 ```console
 {{#include ../listings/ch10-generic-types-traits-and-lifetimes/listing-10-16/output.txt}}
@@ -467,20 +460,12 @@
 which it can’t figure out lifetimes, the compiler will stop with an error.
 These rules apply to `fn` definitions as well as `impl` blocks.
 
-<<<<<<< HEAD
 <!-- BEGIN INTERVENTION: d03748df-8dcf-4ec8-bd30-341927544665 -->
 The first rule is that the compiler assigns a different lifetime parameter to each lifetime in each input type. References like `&'_ i32` needs a lifetime parameter, and structures like `ImportantExcerpt<'_>` need a lifetime parameter. For example:
 * The function `fn foo(x: &i32)` would get one lifetime parameter and become `fn foo<'a>(x: &'a i32)`. 
 * The function `fn foo(x: &i32, y: &i32)` would get two lifetime parameters and become `fn foo<'a, 'b>(x: &'a i32, y: &'b i32)`.
 * The function `fn foo(x: &ImportantExcerpt)` would get two lifetime parameters and become `fn foo<'a, 'b>(x: &'a ImportantExcerpt<'b>)`.
 <!-- END INTERVENTION -->
-=======
-The first rule is that the compiler assigns a lifetime parameter to each
-parameter that’s a reference. In other words, a function with one parameter
-gets one lifetime parameter: `fn foo<'a>(x: &'a i32)`; a function with two
-parameters gets two separate lifetime parameters: `fn foo<'a, 'b>(x: &'a i32,
-y: &'b i32)`; and so on.
->>>>>>> e7d217be
 
 The second rule is that, if there is exactly one input lifetime parameter, that
 lifetime is assigned to all output lifetime parameters: `fn foo<'a>(x: &'a i32)
