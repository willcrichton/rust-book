--- conflicted
+++ resolved
@@ -6,11 +6,11 @@
 authors = ["Steve Klabnik", "Carol Nichols", "Contributions from the Rust Community"]
 
 [output.html]
-<<<<<<< HEAD
 additional-css = [
   "ferris.css",
   "theme/semantic-notes.css", 
   "theme/listing.css",
+  "theme/2018-edition.css",
   "js-extensions/packages/consent-form/dist/index.css",
   "js-extensions/packages/feedback/dist/index.css",  
 ]
@@ -33,11 +33,6 @@
 
 # [build]
 # extra-watch-dirs = ["quizzes", "../mdbook-quiz/target/debug", "js-extensions/packages/feedback/dist"]
-=======
-additional-css = ["ferris.css", "theme/2018-edition.css", "theme/semantic-notes.css", "theme/listing.css"]
-additional-js = ["ferris.js"]
-git-repository-url = "https://github.com/rust-lang/book"
->>>>>>> e7d217be
 
 # Do not sync this preprocessor; it is for the HTML renderer only.
 [preprocessor.trpl-note]
@@ -45,9 +40,7 @@
 [preprocessor.trpl-listing]
 output-mode = "default"
 
-<<<<<<< HEAD
 # [output.linkcheck]
-=======
+
 [rust]
-edition = "2021"
->>>>>>> e7d217be
+edition = "2021"